--- conflicted
+++ resolved
@@ -26,22 +26,17 @@
  *****************************************************************************/
 
 #include <algorithm>
+#include <cassert>
+#include <cstdlib>
+#include <cstring>
 #include <fstream>
 #include <iomanip>
 #include <iostream>
 #include <sstream>
 #include <vector>
 
-#include <assert.h>
+#include <errno.h>
 #include <inttypes.h>
-#include <stdlib.h>
-#include <string.h>
-<<<<<<< HEAD
-=======
-#include <assert.h>
-#include <unistd.h>
-#include <errno.h>
->>>>>>> 49265f29
 #include <time.h>
 #include <unistd.h>
 
@@ -523,7 +518,6 @@
     int thread_num = *((int*)cookie);
     delete (int*)cookie;
 
-<<<<<<< HEAD
 #if HAVE_NUMA
     // set NUMA node for task and prefered allocation
     int node_num = thread_num % g_numa_nodes;
@@ -534,9 +528,7 @@
     node_num = (node_num + g_numa_hop) % g_numa_nodes;
     numa_set_preferred(node_num);
 #endif
-=======
     pin_self_to_core(thread_num);
->>>>>>> 49265f29
 
     // initial repeat factor is just an approximate B/s bandwidth
     uint64_t factor = 1024*1024*1024;
@@ -697,7 +689,6 @@
     int thread_num = *((int*)cookie);
     delete (int*)cookie;
 
-<<<<<<< HEAD
 #if HAVE_NUMA
     // set NUMA node for task and prefered allocation
     int node_num = thread_num % g_numa_nodes;
@@ -708,9 +699,7 @@
     node_num = (node_num + g_numa_hop) % g_numa_nodes;
     numa_set_preferred(node_num);
 #endif
-=======
     pin_self_to_core(thread_num);
->>>>>>> 49265f29
 
     while (1)
     {
